--- conflicted
+++ resolved
@@ -1,10 +1,6 @@
 import { Loader2 } from 'lucide-react';
 import React from 'react';
-<<<<<<< HEAD
-import { useCommandPalette } from '../../context/CommandPaletteProvider';
-=======
 import { useCommandCenter } from '../../context/CommandCenterProvider';
->>>>>>> 775b3a3c
 import { type TaskSearchParams, useTaskFilters } from '../../hooks/useTaskFilters';
 import { useTaskSearch } from '../../hooks/useTaskSearch';
 import type { ApiResponse } from '../../lib/api/client';
